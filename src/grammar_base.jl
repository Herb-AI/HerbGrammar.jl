--- conflicted
+++ resolved
@@ -44,33 +44,6 @@
     end
     return retval
 end
-
-<<<<<<< HEAD
-
-"""
-	Grammar
-
-Abstract type representing all grammars.
-It is assumed that all grammar structs have at least the following attributes:
-=======
-Base.getindex(grammar::Grammar, typ::Symbol) = grammar.bytype[typ]
->>>>>>> 2b67dd35
-
-- `rules::Vector{Any}`: A list of RHS of rules (subexpressions).
-- `types::Vector{Symbol}`: A list of LHS of rules (types, all symbols).
-- `isterminal::BitVector`: A bitvector where bit `i` represents whether rule `i` is terminal.
-- `iseval::BitVector`: A bitvector where bit `i` represents whether rule i is an eval rule.
-- `bytype::Dict{Symbol,Vector{Int}}`: A dictionary that maps a type to all rules of said type.
-- `domains::Dict{Symbol, BitVector}`: A dictionary that maps a type to a domain bitvector. 
-  The domain bitvector has bit `i` set to true iff the `i`th rule is of this type.
-- `childtypes::Vector{Vector{Symbol}}`: A list of types of the children for each rule. 
-If a rule is terminal, the corresponding list is empty.
-- `log_probabilities::Union{Vector{Real}, Nothing}`: A list of probabilities for each rule. 
-If the grammar is non-probabilistic, the list can be `nothing`.
-
-For concrete types, see [`ContextFreeGrammar`](@ref) and [`ContextSensitiveGrammar`](@ref).
-"""
-abstract type Grammar end
 
 Base.getindex(grammar::Grammar, typ::Symbol) = grammar.bytype[typ]
 
