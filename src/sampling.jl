--- conflicted
+++ resolved
@@ -8,33 +8,10 @@
 
 Generates a random RuleNode of return type typ and maximum depth max_depth.
 """
-<<<<<<< HEAD
-function Base.rand(::Type{RuleNode}, grammar::Grammar, typ::Symbol, max_depth::Int=10)
-    rules = grammar[typ]
-    
-    if max_depth <= 1
-        terminals = filter(r->isterminal(grammar,r), rules)
-        rule_index = !isempty(terminals) ? StatsBase.sample(terminals) : StatsBase.sample(rules)
-    else    
-        rule_index = StatsBase.sample(rules)
-    end
-
-    rulenode = iseval(grammar, rule_index) ?
-        RuleNode(rule_index, Core.eval(grammar, rule_index)) :
-        RuleNode(rule_index)
-
-    if !grammar.isterminal[rule_index]
-        for ch in child_types(grammar, rule_index)
-            push!(rulenode.children, rand(RuleNode, grammar, ch, max_depth-1))
-        end
-    end
-    return rulenode
-=======
 function Base.rand(::Type{RuleNode}, grammar::Grammar, typ::Symbol, max_depth::Int=10, 
     bin::Union{NodeRecycler,Nothing}=nothing)
     dmap = mindepth_map(grammar)
     return rand(RuleNode, grammar, typ, dmap, max_depth)
->>>>>>> 1aabbba4
 end
 """
     rand(::Type{RuleNode}, grammar::Grammar, typ::Symbol, dmap::AbstractVector{Int}, max_depth::Int=10)
