<<<<<<< HEAD
"""
	rulesoftype(node::RuleNode, ruleset::Set{Int})

Returns every rule in the ruleset that is also used in the [`AbstractRuleNode`](@ref) tree.
"""
function rulesoftype(node::RuleNode, ruleset::Set{Int})
	retval = Set()

	if node.ind ∈ ruleset
		union!(retval, [node.ind])
	end

	if isempty(node.children)
		return retval
	else
		for child ∈ node.children
			union!(retval, rulesoftype(child, ruleset))
		end

		return retval
	end
end
=======
HerbCore.RuleNode(ind::Int, grammar::Grammar) = RuleNode(ind, nothing, [Hole(get_domain(grammar, type)) for type ∈ grammar.childtypes[ind]])
HerbCore.RuleNode(ind::Int, _val::Any, grammar::Grammar) = RuleNode(ind, _val, [Hole(get_domain(grammar, type)) for type ∈ grammar.childtypes[ind]])
>>>>>>> 2b67dd35

rulesoftype(::Hole, ::Set{Int}) = Set{Int}()

"""
	rulesoftype(node::RuleNode, grammar::Grammar, ruletype::Symbol)

Returns every rule of nonterminal symbol `ruletype` that is also used in the [`AbstractRuleNode`](@ref) tree.
"""
rulesoftype(node::RuleNode, grammar::Grammar, ruletype::Symbol) = rulesoftype(node, Set{Int}(grammar[ruletype]))
rulesoftype(::Hole, ::Grammar, ::Symbol) = Set{Int}()


"""
	rulesoftype(node::RuleNode, ruleset::Set{Int}, ignoreNode::RuleNode)

Returns every rule in the ruleset that is also used in the [`AbstractRuleNode`](@ref) tree, but not in the `ignoreNode` subtree.

!!! warning
	The `ignoreNode` must be a subtree of `node` for it to have an effect.
"""
function rulesoftype(node::RuleNode, ruleset::Set{Int}, ignoreNode::RuleNode)
	retval = Set()

	if node == ignoreNode
		return retval
	end

	if node.ind ∈ ruleset
		union!(retval, [node.ind])
	end

	if isempty(node.children)
		return retval
	else
		for child ∈ node.children
			union!(retval, rulesoftype(child, ruleset))
		end

		return retval
	end
end
rulesoftype(node::RuleNode, ruleset::Set{Int}, ::Hole) = rulesoftype(node, ruleset)
rulesoftype(::Hole, ::Set{Int}, ::RuleNode) = Set()
rulesoftype(::Hole, ::Set{Int}, ::Hole) = Set()

"""
	rulesoftype(node::RuleNode, grammar::Grammar, ruletype::Symbol, ignoreNode::RuleNode)

Returns every rule of nonterminal symbol `ruletype` that is also used in the [`AbstractRuleNode`](@ref) tree, but not in the `ignoreNode` subtree.

!!! warning
	The `ignoreNode` must be a subtree of `node` for it to have an effect.
"""
rulesoftype(node::RuleNode, grammar::Grammar, ruletype::Symbol, ignoreNode::RuleNode) = rulesoftype(node, Set(grammar[ruletype]), ignoreNode)
rulesoftype(::Hole, ::Grammar, ::Symbol, ::RuleNode) = Set()

"""
<<<<<<< HEAD
	swap_node(expr::AbstractRuleNode, new_expr::AbstractRuleNode, path::Vector{Int})

Replace a node in `expr`, specified by `path`, with `new_expr`.
Path is a sequence of child indices, starting from the root node.
"""
function swap_node(expr::AbstractRuleNode, new_expr::AbstractRuleNode, path::Vector{Int})
	if length(path) == 1
		expr.children[path[begin]] = new_expr
	else
		swap_node(expr.children[path[begin]], new_expr, path[2:end])
	end
end


"""
	swap_node(expr::RuleNode, node::RuleNode, child_index::Int, new_expr::RuleNode)

Replace child `i` of a node, a part of larger `expr`, with `new_expr`.
"""
function swap_node(expr::RuleNode, node::RuleNode, child_index::Int, new_expr::RuleNode)
	if expr == node 
		node.children[child_index] = new_expr
	else
		for child ∈ expr.children
			swap_node(child, node, child_index, new_expr)
		end
	end
end


"""
	get_rulesequence(node::RuleNode, path::Vector{Int})

Extract the derivation sequence from a path (sequence of child indices) and an [`AbstractRuleNode`](@ref).
If the path is deeper than the deepest node, it returns what it has.
"""
function get_rulesequence(node::RuleNode, path::Vector{Int})
	if node.ind == 0 # sign for empty node 
		return Vector{Int}()
	elseif isempty(node.children) # no children, nowhere to follow the path; still return the index
		return [node.ind]
	elseif isempty(path)
		return [node.ind]
	elseif isassigned(path, 2)
		# at least two items are left in the path
		# need to access the child with get because it can happen that the child is not yet built
		return append!([node.ind], get_rulesequence(get(node.children, path[begin], RuleNode(0)), path[2:end]))
	else
		# if only one item left in the path
		# need to access the child with get because it can happen that the child is not yet built
		return append!([node.ind], get_rulesequence(get(node.children, path[begin], RuleNode(0)), Vector{Int}()))
	end
end

get_rulesequence(::Hole, ::Vector{Int}) = Vector{Int}()

"""
	rulesonleft(expr::RuleNode, path::Vector{Int})::Set{Int}

Finds all rules that are used in the left subtree defined by the path.
"""
function rulesonleft(expr::RuleNode, path::Vector{Int})::Set{Int}
	if isempty(expr.children)
		# if the encountered node is terminal or non-expanded non-terminal, return node id
		Set{Int}(expr.ind)
	elseif isempty(path)
		# if path is empty, collect the entire subtree
		ruleset = Set{Int}(expr.ind)
		for ch in expr.children
			union!(ruleset, rulesonleft(ch, Vector{Int}()))
		end
		return ruleset 
	elseif length(path) == 1
		# if there is only one element left in the path, collect all children except the one indicated in the path
		ruleset = Set{Int}(expr.ind)
		for i in 1:path[begin]-1
			union!(ruleset, rulesonleft(expr.children[i], Vector{Int}()))
		end
		return ruleset 
	else
		# collect all subtrees up to the child indexed in the path
		ruleset = Set{Int}(expr.ind)
		for i in 1:path[begin]-1
			union!(ruleset, rulesonleft(expr.children[i], Vector{Int}()))
		end
		union!(ruleset, rulesonleft(expr.children[path[begin]], path[2:end]))
		return ruleset 
	end
end

rulesonleft(::Hole, ::Vector{Int}) = Set{Int}()


"""
	get_node_at_location(root::RuleNode, location::Vector{Int})

Retrieves a [`RuleNode`](@ref) at the given location by reference. 
"""
function get_node_at_location(root::RuleNode, location::Vector{Int})
    if location == []
        return root
    else
        return get_node_at_location(root.children[location[1]], location[2:end])
    end
end

function get_node_at_location(root::Hole, location::Vector{Int})
    if location == []
        return root
    end
    return nothing
end


"""
	rulenode2expr(rulenode::RuleNode, grammar::Grammar)

Converts a [`RuleNode`](@ref) into a Julia expression corresponding to the rule definitions in the grammar.
The returned expression can be evaluated with Julia semantics using `eval()`.
=======
Converts a rulenode into a julia expression. 
The returned expression can be evaluated with Julia semantics using eval().
>>>>>>> 2b67dd35
"""
function rulenode2expr(rulenode::RuleNode, grammar::Grammar)
	root = (rulenode._val !== nothing) ?
		rulenode._val : deepcopy(grammar.rules[rulenode.ind])
	if !grammar.isterminal[rulenode.ind] # not terminal
		root,_ = _rulenode2expr(root, rulenode, grammar)
	end
	return root
end


function _rulenode2expr(expr::Expr, rulenode::RuleNode, grammar::Grammar, j=0)
	for (k,arg) in enumerate(expr.args)
		if isa(arg, Expr)
			expr.args[k],j = _rulenode2expr(arg, rulenode, grammar, j)
		elseif haskey(grammar.bytype, arg)
			child = rulenode.children[j+=1]
			expr.args[k] = (child._val !== nothing) ?
				child._val : deepcopy(grammar.rules[child.ind])
			if !isterminal(grammar, child)
				expr.args[k],_ = _rulenode2expr(expr.args[k], child, grammar, 0)
			end
		end
	end
	return expr, j
end


function _rulenode2expr(typ::Symbol, rulenode::RuleNode, grammar::Grammar, j=0)
	retval = typ
		if haskey(grammar.bytype, typ)
			child = rulenode.children[1]
			retval = (child._val !== nothing) ?
				child._val : deepcopy(grammar.rules[child.ind])
			if !grammar.isterminal[child.ind]
				retval,_ = _rulenode2expr(retval, child, grammar, 0)
			end
		end
	retval, j
end


"""
Calculates the log probability associated with a rulenode in a probabilistic grammar.
"""
function rulenode_log_probability(node::RuleNode, grammar::Grammar)
	log_probability(grammar, node.ind) + sum((rulenode_log_probability(c, grammar) for c ∈ node.children), init=1)
end

rulenode_log_probability(::Hole, ::Grammar) = 1


"""
	iscomplete(grammar::Grammar, node::RuleNode) 

Returns true if the expression represented by the [`RuleNode`](@ref) is a complete expression, 
meaning that it is fully defined and doesn't have any [`Hole`](@ref)s.
"""
function iscomplete(grammar::Grammar, node::RuleNode) 
	if isterminal(grammar, node)
		return true
	elseif isempty(node.children)
		# if not terminal but has children
		return false
	else
		return all([iscomplete(grammar, c) for c in node.children])
	end
end

iscomplete(grammar::Grammar, ::Hole) = false


"""
	return_type(grammar::Grammar, node::RuleNode)

Gives the return type or nonterminal symbol in the production rule used by `node`.
"""
return_type(grammar::Grammar, node::RuleNode)::Symbol = grammar.types[node.ind]


"""
	child_types(grammar::Grammar, node::RuleNode)

Returns the list of child types (nonterminal symbols) in the production rule used by `node`.
"""
child_types(grammar::Grammar, node::RuleNode)::Vector{Symbol} = grammar.childtypes[node.ind]


"""
	isterminal(grammar::Grammar, node::RuleNode)::Bool

Returns true if the production rule used by `node` is terminal, i.e., does not contain any nonterminal symbols.
"""
isterminal(grammar::Grammar, node::RuleNode)::Bool = grammar.isterminal[node.ind]


"""
	nchildren(grammar::Grammar, node::RuleNode)::Int

Returns the number of children in the production rule used by `node`.
"""
nchildren(grammar::Grammar, node::RuleNode)::Int = length(child_types(grammar, node))

"""
<<<<<<< HEAD
	isvariable(grammar::Grammar, node::RuleNode)::Bool

Returns true if the rule used by `node` represents a variable.
=======
Returns true if the rule used by the node represents a variable.
      
TODO: Check if variable is given an assignment in main module or any module 
where definitions for blocks in the grammar might be given. (See SymbolTable)
>>>>>>> 2b67dd35
"""
isvariable(grammar::Grammar, node::RuleNode)::Bool = grammar.isterminal[node.ind] && grammar.rules[node.ind] isa Symbol

isvariable(grammar::Grammar, ind::Int)::Bool = grammar.isterminal[ind] && grammar.rules[ind] isa Symbol


"""
	contains_returntype(node::RuleNode, grammar::Grammar, sym::Symbol, maxdepth::Int=typemax(Int))

Returns true if the tree rooted at `node` contains at least one node at depth less than `maxdepth`
with the given return type or nonterminal symbol.
"""
function contains_returntype(node::RuleNode, grammar::Grammar, sym::Symbol, maxdepth::Int=typemax(Int))
    maxdepth < 1 && return false
    if return_type(grammar, node) == sym
        return true
    end
    for c in node.children
        if contains_returntype(c, grammar, sym, maxdepth-1)
            return true
        end
    end
    return false
end


<<<<<<< HEAD
"""
	contains_hole(rn::RuleNode) = any(contains_hole(c) for c ∈ rn.children)

Checks if an [`AbstractRuleNode`](@ref) tree contains a [`Hole`](@ref).
"""
contains_hole(rn::RuleNode) = any(contains_hole(c) for c ∈ rn.children)
contains_hole(hole::Hole) = true

=======
>>>>>>> 2b67dd35

function Base.display(rulenode::RuleNode, grammar::Grammar)
	root = rulenode2expr(rulenode, grammar)
	if isa(root, Expr)
	    walk_tree(root)
	else
	    root
	end
end<|MERGE_RESOLUTION|>--- conflicted
+++ resolved
@@ -1,30 +1,5 @@
-<<<<<<< HEAD
-"""
-	rulesoftype(node::RuleNode, ruleset::Set{Int})
-
-Returns every rule in the ruleset that is also used in the [`AbstractRuleNode`](@ref) tree.
-"""
-function rulesoftype(node::RuleNode, ruleset::Set{Int})
-	retval = Set()
-
-	if node.ind ∈ ruleset
-		union!(retval, [node.ind])
-	end
-
-	if isempty(node.children)
-		return retval
-	else
-		for child ∈ node.children
-			union!(retval, rulesoftype(child, ruleset))
-		end
-
-		return retval
-	end
-end
-=======
 HerbCore.RuleNode(ind::Int, grammar::Grammar) = RuleNode(ind, nothing, [Hole(get_domain(grammar, type)) for type ∈ grammar.childtypes[ind]])
 HerbCore.RuleNode(ind::Int, _val::Any, grammar::Grammar) = RuleNode(ind, _val, [Hole(get_domain(grammar, type)) for type ∈ grammar.childtypes[ind]])
->>>>>>> 2b67dd35
 
 rulesoftype(::Hole, ::Set{Int}) = Set{Int}()
 
@@ -82,7 +57,6 @@
 rulesoftype(::Hole, ::Grammar, ::Symbol, ::RuleNode) = Set()
 
 """
-<<<<<<< HEAD
 	swap_node(expr::AbstractRuleNode, new_expr::AbstractRuleNode, path::Vector{Int})
 
 Replace a node in `expr`, specified by `path`, with `new_expr`.
@@ -202,10 +176,6 @@
 
 Converts a [`RuleNode`](@ref) into a Julia expression corresponding to the rule definitions in the grammar.
 The returned expression can be evaluated with Julia semantics using `eval()`.
-=======
-Converts a rulenode into a julia expression. 
-The returned expression can be evaluated with Julia semantics using eval().
->>>>>>> 2b67dd35
 """
 function rulenode2expr(rulenode::RuleNode, grammar::Grammar)
 	root = (rulenode._val !== nothing) ?
@@ -310,16 +280,9 @@
 nchildren(grammar::Grammar, node::RuleNode)::Int = length(child_types(grammar, node))
 
 """
-<<<<<<< HEAD
 	isvariable(grammar::Grammar, node::RuleNode)::Bool
 
 Returns true if the rule used by `node` represents a variable.
-=======
-Returns true if the rule used by the node represents a variable.
-      
-TODO: Check if variable is given an assignment in main module or any module 
-where definitions for blocks in the grammar might be given. (See SymbolTable)
->>>>>>> 2b67dd35
 """
 isvariable(grammar::Grammar, node::RuleNode)::Bool = grammar.isterminal[node.ind] && grammar.rules[node.ind] isa Symbol
 
@@ -345,19 +308,6 @@
     return false
 end
 
-
-<<<<<<< HEAD
-"""
-	contains_hole(rn::RuleNode) = any(contains_hole(c) for c ∈ rn.children)
-
-Checks if an [`AbstractRuleNode`](@ref) tree contains a [`Hole`](@ref).
-"""
-contains_hole(rn::RuleNode) = any(contains_hole(c) for c ∈ rn.children)
-contains_hole(hole::Hole) = true
-
-=======
->>>>>>> 2b67dd35
-
 function Base.display(rulenode::RuleNode, grammar::Grammar)
 	root = rulenode2expr(rulenode, grammar)
 	if isa(root, Expr)
