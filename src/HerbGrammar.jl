module HerbGrammar

import TreeView: walk_tree
using AbstractTrees
using StatsBase
using DataStructures # NodeRecycler
using Serialization # grammar_io

include("grammar_base.jl")
include("rulenode.jl")
include("rulenode_operators.jl")
include("utils.jl")
include("nodelocation.jl")
include("sampling.jl")


include("cfg/cfg.jl")
include("cfg/probabilistic_cfg.jl")

include("csg/csg.jl")
include("csg/probabilistic_csg.jl")

include("grammar_io.jl")

export 
    Grammar,
    ContextFree, 
    ContextSensitive,

    ContextFreeGrammar,

    Constraint,
    ContextSensitiveGrammar,
    AbstractRuleNode,
    RuleNode,
    Hole,
<<<<<<< HEAD
    HoleReference,
=======
    NodeLoc,
>>>>>>> b42f08d0

    ProbabilisticCFG,

    @cfgrammar,
    expr2cfgrammar,
    max_arity,
    depth,
    node_depth,
    isterminal,
    sample,
    iseval,
    log_probability,
    probability,
    isprobabilistic,
    isvariable,
    return_type,
    contains_returntype,
    contains_hole,
    nchildren,
    child_types,
    get_domain,
    get_childtypes,
    nonterminals,
    iscomplete,
    parse_rule!,

    @csgrammar,
    expr2csgrammar,
    cfg2csg,
    clearconstraints!,
    addconstraint!,

    @pcfgrammar,
    expr2pcfgrammar,

    @pcsgrammar,
    expr2pcsgrammar,

    SymbolTable,
    
    change_expr,
    swap_node,
    get_rulesequence,
    rulesoftype,
    rulesonleft,
    get_node_at_location,
    rulenode2expr,
    rulenode_log_probability,

    NodeRecycler,
    recycle!,

    mindepth_map,
    mindepth,
    containedin,
    subsequenceof,
    has_children,

    store_cfg,
    read_cfg,
    read_pcfg,
    store_csg,
    read_csg,
    read_pcsg,
    add_rule!,
    remove_rule!,
    cleanup_removed_rules!

end # module HerbGrammar<|MERGE_RESOLUTION|>--- conflicted
+++ resolved
@@ -34,11 +34,8 @@
     AbstractRuleNode,
     RuleNode,
     Hole,
-<<<<<<< HEAD
     HoleReference,
-=======
     NodeLoc,
->>>>>>> b42f08d0
 
     ProbabilisticCFG,
 
