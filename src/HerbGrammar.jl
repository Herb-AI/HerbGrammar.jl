module HerbGrammar

import TreeView: walk_tree
using AbstractTrees
using StatsBase
using DataStructures # NodeRecycler
using Serialization # grammar_io

include("grammar_base.jl")
include("rulenode.jl")
include("rulenode_operators.jl")
include("utils.jl")
include("nodelocation.jl")
include("sampling.jl")


include("cfg/cfg.jl")
include("cfg/probabilistic_cfg.jl")

include("csg/csg.jl")
include("csg/probabilistic_csg.jl")

include("grammar_io.jl")

export 
    Grammar,
    ContextFree, 
    ContextSensitive,

    ContextFreeGrammar,

    Constraint,
    ContextSensitiveGrammar,
    AbstractRuleNode,
    RuleNode,
    Hole,
<<<<<<< HEAD
=======
    NodeLoc,
>>>>>>> 0baf5b64

    ProbabilisticCFG,

    @cfgrammar,
    expr2cfgrammar,
    max_arity,
    depth,
    node_depth,
    isterminal,
    sample,
    iseval,
    log_probability,
    probability,
    isprobabilistic,
    isvariable,
    return_type,
    contains_returntype,
    contains_hole,
    nchildren,
    child_types,
    get_domain,
    get_childtypes,
    nonterminals,
    iscomplete,

    @csgrammar,
    expr2csgrammar,
    cfg2csg,
    addconstraint!,

    @pcfgrammar,
    expr2pcfgrammar,

    @pcsgrammar,
    expr2pcsgrammar,

    SymbolTable,
    
    change_expr,
    swap_node,
    get_rulesequence,
    rulesoftype,
    rulesonleft,
    get_node_at_location,
    rulenode2expr,
    rulenode_log_probability,

    NodeRecycler,
    recycle!,

    mindepth_map,
    mindepth,
    containedin,
    subsequenceof,
    has_children,

    store_cfg,
    read_cfg,
    read_pcfg,
    store_csg,
    read_csg,
    read_pcsg,
    add_rule!,
    remove_rule!,
    cleanup_removed_rules!

end # module HerbGrammar<|MERGE_RESOLUTION|>--- conflicted
+++ resolved
@@ -34,10 +34,7 @@
     AbstractRuleNode,
     RuleNode,
     Hole,
-<<<<<<< HEAD
-=======
     NodeLoc,
->>>>>>> 0baf5b64
 
     ProbabilisticCFG,
 
