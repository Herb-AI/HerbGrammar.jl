--- conflicted
+++ resolved
@@ -1,10 +1,3 @@
-"""
-<<<<<<< HEAD
-Represents a constraint for a [`ContextSensitiveGrammar`](@ref).
-Concrete implementations can be found in HerbConstraints.jl.
-"""
-abstract type Constraint end
-
 """
 	ContextSensitiveGrammar <: Grammar
 
@@ -29,10 +22,6 @@
 Use the [`@csgrammar`](@ref) macro to create a [`ContextSensitiveGrammar`](@ref) object.
 Use the [`@pcsgrammar`](@ref) macro to create a [`ContextSensitiveGrammar`](@ref) object with probabilities.
 For context-free grammars, see [`ContextFreeGrammar`](@ref).
-=======
-Structure representing context-sensitive grammar
-Extends Grammar with constraints
->>>>>>> 2b67dd35
 """
 mutable struct ContextSensitiveGrammar <: Grammar
 	rules::Vector{Any}
